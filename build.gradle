--- conflicted
+++ resolved
@@ -3,10 +3,6 @@
         jcenter()
     }
     dependencies {
-<<<<<<< HEAD
-        classpath 'com.android.tools.build:gradle:2.2.3'
-=======
         classpath 'com.android.tools.build:gradle:2.3.0'
->>>>>>> 9d1c8235
     }
 }